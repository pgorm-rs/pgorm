use crate::{
    error::*, ConnectionTrait, EntityTrait, FromQueryResult, IdenStatic, Iterable, ModelTrait,
    PrimaryKeyToColumn, QueryResult, Select, SelectA, SelectB, SelectTwo, SelectTwoMany, Statement,
    StreamTrait, TryGetableMany,
};
use futures::{Stream, TryStreamExt};
use sea_query::SelectStatement;
use std::marker::PhantomData;
use std::pin::Pin;

#[cfg(feature = "with-json")]
use crate::JsonValue;

/// Defines a type to do `SELECT` operations through a [SelectStatement] on a Model
#[derive(Clone, Debug)]
pub struct Selector<S>
where
    S: SelectorTrait,
{
    pub(crate) query: SelectStatement,
    selector: S,
}

/// Performs a raw `SELECT` operation on a model
#[derive(Clone, Debug)]
pub struct SelectorRaw<S>
where
    S: SelectorTrait,
{
    stmt: Statement,
    #[allow(dead_code)]
    selector: S,
}

/// A Trait for any type that can perform SELECT queries
pub trait SelectorTrait {
    #[allow(missing_docs)]
    type Item: Sized;

    /// The method to perform a query on a Model
    fn from_raw_query_result(res: QueryResult) -> Result<Self::Item, DbErr>;
}

/// Perform an operation on an entity that can yield a Value
#[derive(Debug)]
pub struct SelectGetableValue<T, C>
where
    T: TryGetableMany,
    C: strum::IntoEnumIterator + sea_query::Iden,
{
    columns: PhantomData<C>,
    model: PhantomData<T>,
}

/// Defines a type to get a Model
#[derive(Debug)]
pub struct SelectModel<M>
where
    M: FromQueryResult,
{
    model: PhantomData<M>,
}

/// Defines a type to get two Modelss
#[derive(Clone, Debug)]
pub struct SelectTwoModel<M, N>
where
    M: FromQueryResult,
    N: FromQueryResult,
{
    model: PhantomData<(M, N)>,
}

impl<T, C> SelectorTrait for SelectGetableValue<T, C>
where
    T: TryGetableMany,
    C: strum::IntoEnumIterator + sea_query::Iden,
{
    type Item = T;

    fn from_raw_query_result(res: QueryResult) -> Result<Self::Item, DbErr> {
        let cols: Vec<String> = C::iter().map(|col| col.to_string()).collect();
        T::try_get_many(&res, "", &cols).map_err(Into::into)
    }
}

impl<M> SelectorTrait for SelectModel<M>
where
    M: FromQueryResult + Sized,
{
    type Item = M;

    fn from_raw_query_result(res: QueryResult) -> Result<Self::Item, DbErr> {
        M::from_query_result(&res, "")
    }
}

impl<M, N> SelectorTrait for SelectTwoModel<M, N>
where
    M: FromQueryResult + Sized,
    N: FromQueryResult + Sized,
{
    type Item = (M, Option<N>);

    fn from_raw_query_result(res: QueryResult) -> Result<Self::Item, DbErr> {
        Ok((
            M::from_query_result(&res, SelectA.as_str())?,
            N::from_query_result_optional(&res, SelectB.as_str())?,
        ))
    }
}

impl<E> Select<E>
where
    E: EntityTrait,
{
    /// Perform a Select operation on a Model using a [Statement]
    #[allow(clippy::wrong_self_convention)]
    pub fn from_raw_sql(self, stmt: Statement) -> SelectorRaw<SelectModel<E::Model>> {
        SelectorRaw {
            stmt,
            selector: SelectModel { model: PhantomData },
        }
    }

    /// Return a [Selector] from `Self` that wraps a [SelectModel]
    pub fn into_model<M>(self) -> Selector<SelectModel<M>>
    where
        M: FromQueryResult,
    {
        Selector {
            query: self.query,
            selector: SelectModel { model: PhantomData },
        }
    }

    /// Get a selectable Model as a [JsonValue] for SQL JSON operations
    #[cfg(feature = "with-json")]
    pub fn into_json(self) -> Selector<SelectModel<JsonValue>> {
        Selector {
            query: self.query,
            selector: SelectModel { model: PhantomData },
        }
    }

    /// ```
    /// # use sea_orm::{error::*, tests_cfg::*, *};
    /// #
    /// # #[smol_potat::main]
    /// # #[cfg(all(feature = "mock", feature = "macros"))]
    /// # pub async fn main() -> Result<(), DbErr> {
    /// #
    /// # let db = MockDatabase::new(DbBackend::Postgres)
    /// #     .append_query_results(vec![vec![
    /// #         maplit::btreemap! {
    /// #             "cake_name" => Into::<Value>::into("Chocolate Forest"),
    /// #         },
    /// #         maplit::btreemap! {
    /// #             "cake_name" => Into::<Value>::into("New York Cheese"),
    /// #         },
    /// #     ]])
    /// #     .into_connection();
    /// #
    /// use sea_orm::{entity::*, query::*, tests_cfg::cake, DeriveColumn, EnumIter};
    ///
    /// #[derive(Copy, Clone, Debug, EnumIter, DeriveColumn)]
    /// enum QueryAs {
    ///     CakeName,
    /// }
    ///
    /// let res: Vec<String> = cake::Entity::find()
    ///     .select_only()
    ///     .column_as(cake::Column::Name, QueryAs::CakeName)
    ///     .into_values::<_, QueryAs>()
    ///     .all(&db)
    ///     .await?;
    ///
    /// assert_eq!(
    ///     res,
    ///     vec!["Chocolate Forest".to_owned(), "New York Cheese".to_owned()]
    /// );
    ///
    /// assert_eq!(
    ///     db.into_transaction_log(),
    ///     vec![Transaction::from_sql_and_values(
    ///         DbBackend::Postgres,
    ///         r#"SELECT "cake"."name" AS "cake_name" FROM "cake""#,
    ///         vec![]
    ///     )]
    /// );
    /// #
    /// # Ok(())
    /// # }
    /// ```
    ///
    /// ```
    /// # use sea_orm::{error::*, tests_cfg::*, *};
    /// #
    /// # #[smol_potat::main]
    /// # #[cfg(all(feature = "mock", feature = "macros"))]
    /// # pub async fn main() -> Result<(), DbErr> {
    /// #
    /// # let db = MockDatabase::new(DbBackend::Postgres)
    /// #     .append_query_results(vec![vec![
    /// #         maplit::btreemap! {
    /// #             "cake_name" => Into::<Value>::into("Chocolate Forest"),
    /// #             "num_of_cakes" => Into::<Value>::into(2i64),
    /// #         },
    /// #     ]])
    /// #     .into_connection();
    /// #
    /// use sea_orm::{entity::*, query::*, tests_cfg::cake, DeriveColumn, EnumIter};
    ///
    /// #[derive(Copy, Clone, Debug, EnumIter, DeriveColumn)]
    /// enum QueryAs {
    ///     CakeName,
    ///     NumOfCakes,
    /// }
    ///
    /// let res: Vec<(String, i64)> = cake::Entity::find()
    ///     .select_only()
    ///     .column_as(cake::Column::Name, QueryAs::CakeName)
    ///     .column_as(cake::Column::Id.count(), QueryAs::NumOfCakes)
    ///     .group_by(cake::Column::Name)
    ///     .into_values::<_, QueryAs>()
    ///     .all(&db)
    ///     .await?;
    ///
    /// assert_eq!(res, vec![("Chocolate Forest".to_owned(), 2i64)]);
    ///
    /// assert_eq!(
    ///     db.into_transaction_log(),
    ///     vec![Transaction::from_sql_and_values(
    ///         DbBackend::Postgres,
    ///         vec![
    ///             r#"SELECT "cake"."name" AS "cake_name", COUNT("cake"."id") AS "num_of_cakes""#,
    ///             r#"FROM "cake" GROUP BY "cake"."name""#,
    ///         ]
    ///         .join(" ")
    ///         .as_str(),
    ///         vec![]
    ///     )]
    /// );
    /// #
    /// # Ok(())
    /// # }
    /// ```
    pub fn into_values<T, C>(self) -> Selector<SelectGetableValue<T, C>>
    where
        T: TryGetableMany,
        C: strum::IntoEnumIterator + sea_query::Iden,
    {
        Selector::<SelectGetableValue<T, C>>::with_columns(self.query)
    }

    /// Get one Model from the SELECT query
    pub async fn one<'a, C>(self, db: &C) -> Result<Option<E::Model>, DbErr>
    where
        C: ConnectionTrait,
    {
        self.into_model().one(db).await
    }

    /// Get all Models from the SELECT query
    pub async fn all<'a, C>(self, db: &C) -> Result<Vec<E::Model>, DbErr>
    where
        C: ConnectionTrait,
    {
        self.into_model().all(db).await
    }

    /// Stream the results of a SELECT operation on a Model
    pub async fn stream<'a: 'b, 'b, C>(
        self,
        db: &'a C,
    ) -> Result<impl Stream<Item = Result<E::Model, DbErr>> + 'b + Send, DbErr>
    where
<<<<<<< HEAD
        C: ConnectionTrait<'a> + Send,
=======
        C: ConnectionTrait + StreamTrait<'a>,
>>>>>>> 27143a8d
    {
        self.into_model().stream(db).await
    }
}

impl<E, F> SelectTwo<E, F>
where
    E: EntityTrait,
    F: EntityTrait,
{
    /// Perform a conversion into a [SelectTwoModel]
    pub fn into_model<M, N>(self) -> Selector<SelectTwoModel<M, N>>
    where
        M: FromQueryResult,
        N: FromQueryResult,
    {
        Selector {
            query: self.query,
            selector: SelectTwoModel { model: PhantomData },
        }
    }

    /// Convert the Models into JsonValue
    #[cfg(feature = "with-json")]
    pub fn into_json(self) -> Selector<SelectTwoModel<JsonValue, JsonValue>> {
        Selector {
            query: self.query,
            selector: SelectTwoModel { model: PhantomData },
        }
    }

    /// Get one Model from the Select query
    pub async fn one<'a, C>(self, db: &C) -> Result<Option<(E::Model, Option<F::Model>)>, DbErr>
    where
        C: ConnectionTrait,
    {
        self.into_model().one(db).await
    }

    /// Get all Models from the Select query
    pub async fn all<'a, C>(self, db: &C) -> Result<Vec<(E::Model, Option<F::Model>)>, DbErr>
    where
        C: ConnectionTrait,
    {
        self.into_model().all(db).await
    }

    /// Stream the results of a Select operation on a Model
    pub async fn stream<'a: 'b, 'b, C>(
        self,
        db: &'a C,
    ) -> Result<impl Stream<Item = Result<(E::Model, Option<F::Model>), DbErr>> + 'b, DbErr>
    where
<<<<<<< HEAD
        C: ConnectionTrait<'a> + Send,
=======
        C: ConnectionTrait + StreamTrait<'a>,
>>>>>>> 27143a8d
    {
        self.into_model().stream(db).await
    }
}

impl<E, F> SelectTwoMany<E, F>
where
    E: EntityTrait,
    F: EntityTrait,
{
    /// Performs a conversion to [Selector]
    fn into_model<M, N>(self) -> Selector<SelectTwoModel<M, N>>
    where
        M: FromQueryResult,
        N: FromQueryResult,
    {
        Selector {
            query: self.query,
            selector: SelectTwoModel { model: PhantomData },
        }
    }

    /// Convert the results to JSON
    #[cfg(feature = "with-json")]
    pub fn into_json(self) -> Selector<SelectTwoModel<JsonValue, JsonValue>> {
        Selector {
            query: self.query,
            selector: SelectTwoModel { model: PhantomData },
        }
    }

    /// Select one Model
    pub async fn one<'a, C>(self, db: &C) -> Result<Option<(E::Model, Option<F::Model>)>, DbErr>
    where
        C: ConnectionTrait,
    {
        self.into_model().one(db).await
    }

    /// Stream the result of the operation
    pub async fn stream<'a: 'b, 'b, C>(
        self,
        db: &'a C,
    ) -> Result<impl Stream<Item = Result<(E::Model, Option<F::Model>), DbErr>> + 'b + Send, DbErr>
    where
<<<<<<< HEAD
        C: ConnectionTrait<'a> + Send,
=======
        C: ConnectionTrait + StreamTrait<'a>,
>>>>>>> 27143a8d
    {
        self.into_model().stream(db).await
    }

    /// Get all Models from the select operation
    pub async fn all<'a, C>(self, db: &C) -> Result<Vec<(E::Model, Vec<F::Model>)>, DbErr>
    where
        C: ConnectionTrait,
    {
        let rows = self.into_model().all(db).await?;
        Ok(consolidate_query_result::<E, F>(rows))
    }

    // pub fn paginate()
    // we could not implement paginate easily, if the number of children for a
    // parent is larger than one page, then we will end up splitting it in two pages
    // so the correct way is actually perform query in two stages
    // paginate the parent model and then populate the children

    // pub fn count()
    // we should only count the number of items of the parent model
}

impl<S> Selector<S>
where
    S: SelectorTrait,
{
    /// Create `Selector` from Statment and columns. Executing this `Selector`
    /// will return a type `T` which implement `TryGetableMany`.
    pub fn with_columns<T, C>(query: SelectStatement) -> Selector<SelectGetableValue<T, C>>
    where
        T: TryGetableMany,
        C: strum::IntoEnumIterator + sea_query::Iden,
    {
        Selector {
            query,
            selector: SelectGetableValue {
                columns: PhantomData,
                model: PhantomData,
            },
        }
    }

    fn into_selector_raw<'a, C>(self, db: &C) -> SelectorRaw<S>
    where
        C: ConnectionTrait,
    {
        let builder = db.get_database_backend();
        let stmt = builder.build(&self.query);
        SelectorRaw {
            stmt,
            selector: self.selector,
        }
    }

    /// Get an item from the Select query
    pub async fn one<'a, C>(mut self, db: &C) -> Result<Option<S::Item>, DbErr>
    where
        C: ConnectionTrait,
    {
        self.query.limit(1);
        self.into_selector_raw(db).one(db).await
    }

    /// Get all items from the Select query
    pub async fn all<'a, C>(self, db: &C) -> Result<Vec<S::Item>, DbErr>
    where
        C: ConnectionTrait,
    {
        self.into_selector_raw(db).all(db).await
    }

    /// Stream the results of the Select operation
    pub async fn stream<'a: 'b, 'b, C>(
        self,
        db: &'a C,
    ) -> Result<Pin<Box<dyn Stream<Item = Result<S::Item, DbErr>> + 'b + Send>>, DbErr>
    where
<<<<<<< HEAD
        C: ConnectionTrait<'a> + Send,
=======
        C: ConnectionTrait + StreamTrait<'a>,
>>>>>>> 27143a8d
        S: 'b,
        S::Item: Send,
    {
        self.into_selector_raw(db).stream(db).await
    }
}

impl<S> SelectorRaw<S>
where
    S: SelectorTrait,
{
    /// Select a custom Model from a raw SQL [Statement].
    pub fn from_statement<M>(stmt: Statement) -> SelectorRaw<SelectModel<M>>
    where
        M: FromQueryResult,
    {
        SelectorRaw {
            stmt,
            selector: SelectModel { model: PhantomData },
        }
    }

    /// Create `SelectorRaw` from Statement and columns. Executing this `SelectorRaw` will
    /// return a type `T` which implement `TryGetableMany`.
    pub fn with_columns<T, C>(stmt: Statement) -> SelectorRaw<SelectGetableValue<T, C>>
    where
        T: TryGetableMany,
        C: strum::IntoEnumIterator + sea_query::Iden,
    {
        SelectorRaw {
            stmt,
            selector: SelectGetableValue {
                columns: PhantomData,
                model: PhantomData,
            },
        }
    }

    /// ```
    /// # use sea_orm::{error::*, tests_cfg::*, *};
    /// #
    /// # #[smol_potat::main]
    /// # #[cfg(feature = "mock")]
    /// # pub async fn main() -> Result<(), DbErr> {
    /// #
    /// # let db = MockDatabase::new(DbBackend::Postgres)
    /// #     .append_query_results(vec![vec![
    /// #         maplit::btreemap! {
    /// #             "name" => Into::<Value>::into("Chocolate Forest"),
    /// #             "num_of_cakes" => Into::<Value>::into(1),
    /// #         },
    /// #         maplit::btreemap! {
    /// #             "name" => Into::<Value>::into("New York Cheese"),
    /// #             "num_of_cakes" => Into::<Value>::into(1),
    /// #         },
    /// #     ]])
    /// #     .into_connection();
    /// #
    /// use sea_orm::{entity::*, query::*, tests_cfg::cake, FromQueryResult};
    ///
    /// #[derive(Debug, PartialEq, FromQueryResult)]
    /// struct SelectResult {
    ///     name: String,
    ///     num_of_cakes: i32,
    /// }
    ///
    /// let res: Vec<SelectResult> = cake::Entity::find()
    ///     .from_raw_sql(Statement::from_sql_and_values(
    ///         DbBackend::Postgres,
    ///         r#"SELECT "cake"."name", count("cake"."id") AS "num_of_cakes" FROM "cake""#,
    ///         vec![],
    ///     ))
    ///     .into_model::<SelectResult>()
    ///     .all(&db)
    ///     .await?;
    ///
    /// assert_eq!(
    ///     res,
    ///     vec![
    ///         SelectResult {
    ///             name: "Chocolate Forest".to_owned(),
    ///             num_of_cakes: 1,
    ///         },
    ///         SelectResult {
    ///             name: "New York Cheese".to_owned(),
    ///             num_of_cakes: 1,
    ///         },
    ///     ]
    /// );
    ///
    /// assert_eq!(
    ///     db.into_transaction_log(),
    ///     vec![Transaction::from_sql_and_values(
    ///         DbBackend::Postgres,
    ///         r#"SELECT "cake"."name", count("cake"."id") AS "num_of_cakes" FROM "cake""#,
    ///         vec![]
    ///     ),]
    /// );
    /// #
    /// # Ok(())
    /// # }
    /// ```
    pub fn into_model<M>(self) -> SelectorRaw<SelectModel<M>>
    where
        M: FromQueryResult,
    {
        SelectorRaw {
            stmt: self.stmt,
            selector: SelectModel { model: PhantomData },
        }
    }

    /// ```
    /// # use sea_orm::{error::*, tests_cfg::*, *};
    /// #
    /// # #[smol_potat::main]
    /// # #[cfg(feature = "mock")]
    /// # pub async fn main() -> Result<(), DbErr> {
    /// #
    /// # let db = MockDatabase::new(DbBackend::Postgres)
    /// #     .append_query_results(vec![vec![
    /// #         maplit::btreemap! {
    /// #             "name" => Into::<Value>::into("Chocolate Forest"),
    /// #             "num_of_cakes" => Into::<Value>::into(1),
    /// #         },
    /// #         maplit::btreemap! {
    /// #             "name" => Into::<Value>::into("New York Cheese"),
    /// #             "num_of_cakes" => Into::<Value>::into(1),
    /// #         },
    /// #     ]])
    /// #     .into_connection();
    /// #
    /// use sea_orm::{entity::*, query::*, tests_cfg::cake};
    ///
    /// let res: Vec<serde_json::Value> = cake::Entity::find().from_raw_sql(
    ///     Statement::from_sql_and_values(
    ///         DbBackend::Postgres, r#"SELECT "cake"."id", "cake"."name" FROM "cake""#, vec![]
    ///     )
    /// )
    /// .into_json()
    /// .all(&db)
    /// .await?;
    ///
    /// assert_eq!(
    ///     res,
    ///     vec![
    ///         serde_json::json!({
    ///             "name": "Chocolate Forest",
    ///             "num_of_cakes": 1,
    ///         }),
    ///         serde_json::json!({
    ///             "name": "New York Cheese",
    ///             "num_of_cakes": 1,
    ///         }),
    ///     ]
    /// );
    ///
    /// assert_eq!(
    ///     db.into_transaction_log(),
    ///     vec![
    ///     Transaction::from_sql_and_values(
    ///             DbBackend::Postgres, r#"SELECT "cake"."id", "cake"."name" FROM "cake""#, vec![]
    ///     ),
    /// ]);
    /// #
    /// # Ok(())
    /// # }
    /// ```
    #[cfg(feature = "with-json")]
    pub fn into_json(self) -> SelectorRaw<SelectModel<JsonValue>> {
        SelectorRaw {
            stmt: self.stmt,
            selector: SelectModel { model: PhantomData },
        }
    }

    /// Get an item from the Select query
    /// ```
    /// # use sea_orm::{error::*, tests_cfg::*, *};
    /// #
    /// # #[smol_potat::main]
    /// # #[cfg(feature = "mock")]
    /// # pub async fn main() -> Result<(), DbErr> {
    /// #
    /// # let db = MockDatabase::new(DbBackend::Postgres)
    /// #     .append_query_results(vec![
    /// #         vec![cake::Model {
    /// #             id: 1,
    /// #             name: "Cake".to_owned(),
    /// #         }],
    /// #     ])
    /// #     .into_connection();
    /// #
    /// use sea_orm::{entity::*, query::*, tests_cfg::cake};
    ///
    /// let _: Option<cake::Model> = cake::Entity::find()
    ///     .from_raw_sql(Statement::from_sql_and_values(
    ///         DbBackend::Postgres,
    ///         r#"SELECT "cake"."id", "cake"."name" FROM "cake" WHERE "id" = $1"#,
    ///         vec![1.into()],
    ///     ))
    ///     .one(&db)
    ///     .await?;
    ///
    /// assert_eq!(
    ///     db.into_transaction_log(),
    ///     vec![Transaction::from_sql_and_values(
    ///         DbBackend::Postgres,
    ///         r#"SELECT "cake"."id", "cake"."name" FROM "cake" WHERE "id" = $1"#,
    ///         vec![1.into()]
    ///     ),]
    /// );
    /// #
    /// # Ok(())
    /// # }
    /// ```
    pub async fn one<'a, C>(self, db: &C) -> Result<Option<S::Item>, DbErr>
    where
        C: ConnectionTrait,
    {
        let row = db.query_one(self.stmt).await?;
        match row {
            Some(row) => Ok(Some(S::from_raw_query_result(row)?)),
            None => Ok(None),
        }
    }

    /// Get all items from the Select query
    /// ```
    /// # use sea_orm::{error::*, tests_cfg::*, *};
    /// #
    /// # #[smol_potat::main]
    /// # #[cfg(feature = "mock")]
    /// # pub async fn main() -> Result<(), DbErr> {
    /// #
    /// # let db = MockDatabase::new(DbBackend::Postgres)
    /// #     .append_query_results(vec![
    /// #         vec![cake::Model {
    /// #             id: 1,
    /// #             name: "Cake".to_owned(),
    /// #         }],
    /// #     ])
    /// #     .into_connection();
    /// #
    /// use sea_orm::{entity::*, query::*, tests_cfg::cake};
    ///
    /// let _: Vec<cake::Model> = cake::Entity::find()
    ///     .from_raw_sql(Statement::from_sql_and_values(
    ///         DbBackend::Postgres,
    ///         r#"SELECT "cake"."id", "cake"."name" FROM "cake""#,
    ///         vec![],
    ///     ))
    ///     .all(&db)
    ///     .await?;
    ///
    /// assert_eq!(
    ///     db.into_transaction_log(),
    ///     vec![Transaction::from_sql_and_values(
    ///         DbBackend::Postgres,
    ///         r#"SELECT "cake"."id", "cake"."name" FROM "cake""#,
    ///         vec![]
    ///     ),]
    /// );
    /// #
    /// # Ok(())
    /// # }
    /// ```
    pub async fn all<'a, C>(self, db: &C) -> Result<Vec<S::Item>, DbErr>
    where
        C: ConnectionTrait,
    {
        let rows = db.query_all(self.stmt).await?;
        let mut models = Vec::new();
        for row in rows.into_iter() {
            models.push(S::from_raw_query_result(row)?);
        }
        Ok(models)
    }

    /// Stream the results of the Select operation
    pub async fn stream<'a: 'b, 'b, C>(
        self,
        db: &'a C,
    ) -> Result<Pin<Box<dyn Stream<Item = Result<S::Item, DbErr>> + 'b + Send>>, DbErr>
    where
<<<<<<< HEAD
        C: ConnectionTrait<'a> + Send,
=======
        C: ConnectionTrait + StreamTrait<'a>,
>>>>>>> 27143a8d
        S: 'b,
        S::Item: Send,
    {
        let stream = db.stream(self.stmt).await?;
        Ok(Box::pin(stream.and_then(|row| {
            futures::future::ready(S::from_raw_query_result(row))
        })))
    }
}

fn consolidate_query_result<L, R>(
    rows: Vec<(L::Model, Option<R::Model>)>,
) -> Vec<(L::Model, Vec<R::Model>)>
where
    L: EntityTrait,
    R: EntityTrait,
{
    let mut acc: Vec<(L::Model, Vec<R::Model>)> = Vec::new();
    for (l, r) in rows {
        if let Some((last_l, last_r)) = acc.last_mut() {
            let mut same_l = true;
            for pk_col in <L::PrimaryKey as Iterable>::iter() {
                let col = pk_col.into_column();
                let val = l.get(col);
                let last_val = last_l.get(col);
                if !val.eq(&last_val) {
                    same_l = false;
                    break;
                }
            }
            if same_l {
                if let Some(r) = r {
                    last_r.push(r);
                    continue;
                }
            }
        }
        if r.is_some() {
            acc.push((l, vec![r.unwrap()]));
        } else {
            acc.push((l, vec![]));
        }
    }
    acc
}<|MERGE_RESOLUTION|>--- conflicted
+++ resolved
@@ -275,11 +275,7 @@
         db: &'a C,
     ) -> Result<impl Stream<Item = Result<E::Model, DbErr>> + 'b + Send, DbErr>
     where
-<<<<<<< HEAD
-        C: ConnectionTrait<'a> + Send,
-=======
-        C: ConnectionTrait + StreamTrait<'a>,
->>>>>>> 27143a8d
+        C: ConnectionTrait + StreamTrait<'a> + Send,
     {
         self.into_model().stream(db).await
     }
@@ -333,11 +329,7 @@
         db: &'a C,
     ) -> Result<impl Stream<Item = Result<(E::Model, Option<F::Model>), DbErr>> + 'b, DbErr>
     where
-<<<<<<< HEAD
-        C: ConnectionTrait<'a> + Send,
-=======
-        C: ConnectionTrait + StreamTrait<'a>,
->>>>>>> 27143a8d
+        C: ConnectionTrait + StreamTrait<'a> + Send,
     {
         self.into_model().stream(db).await
     }
@@ -383,11 +375,7 @@
         db: &'a C,
     ) -> Result<impl Stream<Item = Result<(E::Model, Option<F::Model>), DbErr>> + 'b + Send, DbErr>
     where
-<<<<<<< HEAD
-        C: ConnectionTrait<'a> + Send,
-=======
-        C: ConnectionTrait + StreamTrait<'a>,
->>>>>>> 27143a8d
+        C: ConnectionTrait + StreamTrait<'a> + Send,
     {
         self.into_model().stream(db).await
     }
@@ -466,11 +454,7 @@
         db: &'a C,
     ) -> Result<Pin<Box<dyn Stream<Item = Result<S::Item, DbErr>> + 'b + Send>>, DbErr>
     where
-<<<<<<< HEAD
-        C: ConnectionTrait<'a> + Send,
-=======
-        C: ConnectionTrait + StreamTrait<'a>,
->>>>>>> 27143a8d
+        C: ConnectionTrait + StreamTrait<'a> + Send,
         S: 'b,
         S::Item: Send,
     {
@@ -756,11 +740,7 @@
         db: &'a C,
     ) -> Result<Pin<Box<dyn Stream<Item = Result<S::Item, DbErr>> + 'b + Send>>, DbErr>
     where
-<<<<<<< HEAD
-        C: ConnectionTrait<'a> + Send,
-=======
-        C: ConnectionTrait + StreamTrait<'a>,
->>>>>>> 27143a8d
+        C: ConnectionTrait + StreamTrait<'a> + Send,
         S: 'b,
         S::Item: Send,
     {
