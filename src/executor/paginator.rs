--- conflicted
+++ resolved
@@ -252,12 +252,8 @@
 {
     type Selector = S;
     fn paginate(self, db: &'db C, page_size: u64) -> Paginator<'db, C, S> {
-<<<<<<< HEAD
-        let sql = &self.stmt.sql.trim()[6..].trim();
-=======
         assert!(page_size != 0, "page_size should not be zero");
         let sql = &self.stmt.sql.trim()[6..];
->>>>>>> b255d7f1
         let mut query = SelectStatement::new();
         query.expr(if let Some(values) = self.stmt.values {
             Expr::cust_with_values(sql, values.0)
